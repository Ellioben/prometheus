// Copyright 2017 The Prometheus Authors
// Licensed under the Apache License, Version 2.0 (the "License");
// you may not use this file except in compliance with the License.
// You may obtain a copy of the License at
//
// http://www.apache.org/licenses/LICENSE-2.0
//
// Unless required by applicable law or agreed to in writing, software
// distributed under the License is distributed on an "AS IS" BASIS,
// WITHOUT WARRANTIES OR CONDITIONS OF ANY KIND, either express or implied.
// See the License for the specific language governing permissions and
// limitations under the License.

package tsdb

import (
	"fmt"
	"math"
	"strings"
	"unicode/utf8"

	"github.com/oklog/ulid"
	"github.com/pkg/errors"

	"github.com/prometheus/prometheus/model/histogram"
	"github.com/prometheus/prometheus/model/labels"
	"github.com/prometheus/prometheus/storage"
	"github.com/prometheus/prometheus/tsdb/chunkenc"
	"github.com/prometheus/prometheus/tsdb/chunks"
	tsdb_errors "github.com/prometheus/prometheus/tsdb/errors"
	"github.com/prometheus/prometheus/tsdb/index"
	"github.com/prometheus/prometheus/tsdb/tombstones"
)

// Bitmap used by func isRegexMetaCharacter to check whether a character needs to be escaped.
var regexMetaCharacterBytes [16]byte

// isRegexMetaCharacter reports whether byte b needs to be escaped.
func isRegexMetaCharacter(b byte) bool {
	return b < utf8.RuneSelf && regexMetaCharacterBytes[b%16]&(1<<(b/16)) != 0
}

func init() {
	for _, b := range []byte(`.+*?()|[]{}^$`) {
		regexMetaCharacterBytes[b%16] |= 1 << (b / 16)
	}
}

type blockBaseQuerier struct {
	blockID    ulid.ULID
	index      IndexReader
	chunks     ChunkReader
	tombstones tombstones.Reader

	closed bool

	mint, maxt int64
}

func newBlockBaseQuerier(b BlockReader, mint, maxt int64) (*blockBaseQuerier, error) {
	indexr, err := b.Index()
	if err != nil {
		return nil, errors.Wrap(err, "open index reader")
	}
	chunkr, err := b.Chunks()
	if err != nil {
		indexr.Close()
		return nil, errors.Wrap(err, "open chunk reader")
	}
	tombsr, err := b.Tombstones()
	if err != nil {
		indexr.Close()
		chunkr.Close()
		return nil, errors.Wrap(err, "open tombstone reader")
	}

	if tombsr == nil {
		tombsr = tombstones.NewMemTombstones()
	}
	return &blockBaseQuerier{
		blockID:    b.Meta().ULID,
		mint:       mint,
		maxt:       maxt,
		index:      indexr,
		chunks:     chunkr,
		tombstones: tombsr,
	}, nil
}

func (q *blockBaseQuerier) LabelValues(name string, matchers ...*labels.Matcher) ([]string, storage.Warnings, error) {
	res, err := q.index.SortedLabelValues(name, matchers...)
	return res, nil, err
}

func (q *blockBaseQuerier) LabelNames(matchers ...*labels.Matcher) ([]string, storage.Warnings, error) {
	res, err := q.index.LabelNames(matchers...)
	return res, nil, err
}

func (q *blockBaseQuerier) Close() error {
	if q.closed {
		return errors.New("block querier already closed")
	}

	errs := tsdb_errors.NewMulti(
		q.index.Close(),
		q.chunks.Close(),
		q.tombstones.Close(),
	)
	q.closed = true
	return errs.Err()
}

type blockQuerier struct {
	*blockBaseQuerier
}

// NewBlockQuerier returns a querier against the block reader and requested min and max time range.
func NewBlockQuerier(b BlockReader, mint, maxt int64) (storage.Querier, error) {
	q, err := newBlockBaseQuerier(b, mint, maxt)
	if err != nil {
		return nil, err
	}
	return &blockQuerier{blockBaseQuerier: q}, nil
}

func (q *blockQuerier) Select(sortSeries bool, hints *storage.SelectHints, ms ...*labels.Matcher) storage.SeriesSet {
	mint := q.mint
	maxt := q.maxt
	disableTrimming := false

	p, err := PostingsForMatchers(q.index, ms...)
	if err != nil {
		return storage.ErrSeriesSet(err)
	}
	if sortSeries {
		p = q.index.SortedPostings(p)
	}

	if hints != nil {
		mint = hints.Start
		maxt = hints.End
		disableTrimming = hints.DisableTrimming
		if hints.Func == "series" {
			// When you're only looking up metadata (for example series API), you don't need to load any chunks.
			return newBlockSeriesSet(q.index, newNopChunkReader(), q.tombstones, p, mint, maxt, disableTrimming)
		}
	}

	return newBlockSeriesSet(q.index, q.chunks, q.tombstones, p, mint, maxt, disableTrimming)
}

// blockChunkQuerier provides chunk querying access to a single block database.
type blockChunkQuerier struct {
	*blockBaseQuerier
}

// NewBlockChunkQuerier returns a chunk querier against the block reader and requested min and max time range.
func NewBlockChunkQuerier(b BlockReader, mint, maxt int64) (storage.ChunkQuerier, error) {
	q, err := newBlockBaseQuerier(b, mint, maxt)
	if err != nil {
		return nil, err
	}
	return &blockChunkQuerier{blockBaseQuerier: q}, nil
}

func (q *blockChunkQuerier) Select(sortSeries bool, hints *storage.SelectHints, ms ...*labels.Matcher) storage.ChunkSeriesSet {
	mint := q.mint
	maxt := q.maxt
	disableTrimming := false
	if hints != nil {
		mint = hints.Start
		maxt = hints.End
		disableTrimming = hints.DisableTrimming
	}
	p, err := PostingsForMatchers(q.index, ms...)
	if err != nil {
		return storage.ErrChunkSeriesSet(err)
	}
	if sortSeries {
		p = q.index.SortedPostings(p)
	}
	return NewBlockChunkSeriesSet(q.blockID, q.index, q.chunks, q.tombstones, p, mint, maxt, disableTrimming)
}

func findSetMatches(pattern string) []string {
	// Return empty matches if the wrapper from Prometheus is missing.
	if len(pattern) < 6 || pattern[:4] != "^(?:" || pattern[len(pattern)-2:] != ")$" {
		return nil
	}
	escaped := false
	sets := []*strings.Builder{{}}
	for i := 4; i < len(pattern)-2; i++ {
		if escaped {
			switch {
			case isRegexMetaCharacter(pattern[i]):
				sets[len(sets)-1].WriteByte(pattern[i])
			case pattern[i] == '\\':
				sets[len(sets)-1].WriteByte('\\')
			default:
				return nil
			}
			escaped = false
		} else {
			switch {
			case isRegexMetaCharacter(pattern[i]):
				if pattern[i] == '|' {
					sets = append(sets, &strings.Builder{})
				} else {
					return nil
				}
			case pattern[i] == '\\':
				escaped = true
			default:
				sets[len(sets)-1].WriteByte(pattern[i])
			}
		}
	}
	matches := make([]string, 0, len(sets))
	for _, s := range sets {
		if s.Len() > 0 {
			matches = append(matches, s.String())
		}
	}
	return matches
}

// PostingsForMatchers assembles a single postings iterator against the index reader
// based on the given matchers. The resulting postings are not ordered by series.
func PostingsForMatchers(ix IndexReader, ms ...*labels.Matcher) (index.Postings, error) {
	var its, notIts []index.Postings
	// See which label must be non-empty.
	// Optimization for case like {l=~".", l!="1"}.
	labelMustBeSet := make(map[string]bool, len(ms))
	for _, m := range ms {
		if !m.Matches("") {
			labelMustBeSet[m.Name] = true
		}
	}

	for _, m := range ms {
		switch {
		case m.Name == "" && m.Value == "": // Special-case for AllPostings, used in tests at least.
			k, v := index.AllPostingsKey()
			allPostings, err := ix.Postings(k, v)
			if err != nil {
				return nil, err
			}
			its = append(its, allPostings)
		case labelMustBeSet[m.Name]:
			// If this matcher must be non-empty, we can be smarter.
			matchesEmpty := m.Matches("")
			isNot := m.Type == labels.MatchNotEqual || m.Type == labels.MatchNotRegexp
			switch {
			case isNot && matchesEmpty: // l!="foo"
				// If the label can't be empty and is a Not and the inner matcher
				// doesn't match empty, then subtract it out at the end.
				inverse, err := m.Inverse()
				if err != nil {
					return nil, err
				}

				it, err := postingsForMatcher(ix, inverse)
				if err != nil {
					return nil, err
				}
				notIts = append(notIts, it)
			case isNot && !matchesEmpty: // l!=""
				// If the label can't be empty and is a Not, but the inner matcher can
				// be empty we need to use inversePostingsForMatcher.
				inverse, err := m.Inverse()
				if err != nil {
					return nil, err
				}

				it, err := inversePostingsForMatcher(ix, inverse)
				if err != nil {
					return nil, err
				}
				if index.IsEmptyPostingsType(it) {
					return index.EmptyPostings(), nil
				}
				its = append(its, it)
			default: // l="a"
				// Non-Not matcher, use normal postingsForMatcher.
				it, err := postingsForMatcher(ix, m)
				if err != nil {
					return nil, err
				}
				if index.IsEmptyPostingsType(it) {
					return index.EmptyPostings(), nil
				}
				its = append(its, it)
			}
		default: // l=""
			// If the matchers for a labelname selects an empty value, it selects all
			// the series which don't have the label name set too. See:
			// https://github.com/prometheus/prometheus/issues/3575 and
			// https://github.com/prometheus/prometheus/pull/3578#issuecomment-351653555
			it, err := inversePostingsForMatcher(ix, m)
			if err != nil {
				return nil, err
			}
			notIts = append(notIts, it)
		}
	}

	// If there's nothing to subtract from, add in everything and remove the notIts later.
	if len(its) == 0 && len(notIts) != 0 {
		k, v := index.AllPostingsKey()
		allPostings, err := ix.Postings(k, v)
		if err != nil {
			return nil, err
		}
		its = append(its, allPostings)
	}

	it := index.Intersect(its...)

	for _, n := range notIts {
		it = index.Without(it, n)
	}

	return it, nil
}

func postingsForMatcher(ix IndexReader, m *labels.Matcher) (index.Postings, error) {
	// This method will not return postings for missing labels.

	// Fast-path for equal matching.
	if m.Type == labels.MatchEqual {
		return ix.Postings(m.Name, m.Value)
	}

	// Fast-path for set matching.
	if m.Type == labels.MatchRegexp {
		setMatches := findSetMatches(m.GetRegexString())
		if len(setMatches) > 0 {
			return ix.Postings(m.Name, setMatches...)
		}
	}

	vals, err := ix.LabelValues(m.Name)
	if err != nil {
		return nil, err
	}

	var res []string
	for _, val := range vals {
		if m.Matches(val) {
			res = append(res, val)
		}
	}

	if len(res) == 0 {
		return index.EmptyPostings(), nil
	}

	return ix.Postings(m.Name, res...)
}

// inversePostingsForMatcher returns the postings for the series with the label name set but not matching the matcher.
func inversePostingsForMatcher(ix IndexReader, m *labels.Matcher) (index.Postings, error) {
	vals, err := ix.LabelValues(m.Name)
	if err != nil {
		return nil, err
	}

	var res []string
	// If the inverse match is ="", we just want all the values.
	if m.Type == labels.MatchEqual && m.Value == "" {
		res = vals
	} else {
		for _, val := range vals {
			if !m.Matches(val) {
				res = append(res, val)
			}
		}
	}

	return ix.Postings(m.Name, res...)
}

func labelValuesWithMatchers(r IndexReader, name string, matchers ...*labels.Matcher) ([]string, error) {
	p, err := PostingsForMatchers(r, matchers...)
	if err != nil {
		return nil, errors.Wrap(err, "fetching postings for matchers")
	}

	allValues, err := r.LabelValues(name)
	if err != nil {
		return nil, errors.Wrapf(err, "fetching values of label %s", name)
	}
	valuesPostings := make([]index.Postings, len(allValues))
	for i, value := range allValues {
		valuesPostings[i], err = r.Postings(name, value)
		if err != nil {
			return nil, errors.Wrapf(err, "fetching postings for %s=%q", name, value)
		}
	}
	indexes, err := index.FindIntersectingPostings(p, valuesPostings)
	if err != nil {
		return nil, errors.Wrap(err, "intersecting postings")
	}

	values := make([]string, 0, len(indexes))
	for _, idx := range indexes {
		values = append(values, allValues[idx])
	}

	return values, nil
}

func labelNamesWithMatchers(r IndexReader, matchers ...*labels.Matcher) ([]string, error) {
	p, err := PostingsForMatchers(r, matchers...)
	if err != nil {
		return nil, err
	}

	var postings []storage.SeriesRef
	for p.Next() {
		postings = append(postings, p.At())
	}
	if p.Err() != nil {
		return nil, errors.Wrapf(p.Err(), "postings for label names with matchers")
	}

	return r.LabelNamesFor(postings...)
}

// seriesData, used inside other iterators, are updated when we move from one series to another.
type seriesData struct {
	chks      []chunks.Meta
	intervals tombstones.Intervals
	labels    labels.Labels
}

// Labels implements part of storage.Series and storage.ChunkSeries.
func (s *seriesData) Labels() labels.Labels { return s.labels }

// blockBaseSeriesSet allows to iterate over all series in the single block.
// Iterated series are trimmed with given min and max time as well as tombstones.
// See newBlockSeriesSet and NewBlockChunkSeriesSet to use it for either sample or chunk iterating.
type blockBaseSeriesSet struct {
	blockID         ulid.ULID
	p               index.Postings
	index           IndexReader
	chunks          ChunkReader
	tombstones      tombstones.Reader
	mint, maxt      int64
	disableTrimming bool

	curr seriesData

	bufChks []chunks.Meta
	builder labels.ScratchBuilder
	err     error
}

func (b *blockBaseSeriesSet) Next() bool {
	for b.p.Next() {
		if err := b.index.Series(b.p.At(), &b.builder, &b.bufChks); err != nil {
			// Postings may be stale. Skip if no underlying series exists.
			if errors.Cause(err) == storage.ErrNotFound {
				continue
			}
			b.err = errors.Wrapf(err, "get series %d", b.p.At())
			return false
		}

		if len(b.bufChks) == 0 {
			continue
		}

		intervals, err := b.tombstones.Get(b.p.At())
		if err != nil {
			b.err = errors.Wrap(err, "get tombstones")
			return false
		}

		// NOTE:
		// * block time range is half-open: [meta.MinTime, meta.MaxTime).
		// * chunks are both closed: [chk.MinTime, chk.MaxTime].
		// * requested time ranges are closed: [req.Start, req.End].

		var trimFront, trimBack bool

		// Copy chunks as iterables are reusable.
		// Count those in range to size allocation (roughly - ignoring tombstones).
		nChks := 0
		for _, chk := range b.bufChks {
			if !(chk.MaxTime < b.mint || chk.MinTime > b.maxt) {
				nChks++
			}
		}
		chks := make([]chunks.Meta, 0, nChks)

		// Prefilter chunks and pick those which are not entirely deleted or totally outside of the requested range.
		for _, chk := range b.bufChks {
			if chk.MaxTime < b.mint {
				continue
			}
			if chk.MinTime > b.maxt {
				continue
			}
			if (tombstones.Interval{Mint: chk.MinTime, Maxt: chk.MaxTime}.IsSubrange(intervals)) {
				continue
			}
			chks = append(chks, chk)

			// If still not entirely deleted, check if trim is needed based on requested time range.
			if !b.disableTrimming {
				if chk.MinTime < b.mint {
					trimFront = true
				}
				if chk.MaxTime > b.maxt {
					trimBack = true
				}
			}
		}

		if len(chks) == 0 {
			continue
		}

		if trimFront {
			intervals = intervals.Add(tombstones.Interval{Mint: math.MinInt64, Maxt: b.mint - 1})
		}
		if trimBack {
			intervals = intervals.Add(tombstones.Interval{Mint: b.maxt + 1, Maxt: math.MaxInt64})
		}

		b.curr.labels = b.builder.Labels()
		b.curr.chks = chks
		b.curr.intervals = intervals
		return true
	}
	return false
}

func (b *blockBaseSeriesSet) Err() error {
	if b.err != nil {
		return b.err
	}
	return b.p.Err()
}

func (b *blockBaseSeriesSet) Warnings() storage.Warnings { return nil }

// populateWithDelGenericSeriesIterator allows to iterate over given chunk
// metas. In each iteration it ensures that chunks are trimmed based on given
// tombstones interval if any.
//
// populateWithDelGenericSeriesIterator assumes that chunks that would be fully
// removed by intervals are filtered out in previous phase.
//
// On each iteration currChkMeta is available. If currDelIter is not nil, it
// means that the chunk iterator in currChkMeta is invalid and a chunk rewrite
// is needed, for which currDelIter should be used.
type populateWithDelGenericSeriesIterator struct {
	blockID ulid.ULID
	chunks  ChunkReader
	// chks are expected to be sorted by minTime and should be related to
	// the same, single series.
	chks []chunks.Meta

	i         int // Index into chks; -1 if not started yet.
	err       error
	bufIter   DeletedIterator // Retained for memory re-use. currDelIter may point here.
	intervals tombstones.Intervals

	currDelIter chunkenc.Iterator
	currChkMeta chunks.Meta
}

func (p *populateWithDelGenericSeriesIterator) reset(blockID ulid.ULID, cr ChunkReader, chks []chunks.Meta, intervals tombstones.Intervals) {
	p.blockID = blockID
	p.chunks = cr
	p.chks = chks
	p.i = -1
	p.err = nil
	p.bufIter.Iter = nil
	p.bufIter.Intervals = p.bufIter.Intervals[:0]
	p.intervals = intervals
	p.currDelIter = nil
	p.currChkMeta = chunks.Meta{}
}

// If copyHeadChunk is true, then the head chunk (i.e. the in-memory chunk of the TSDB)
// is deep copied to avoid races between reads and copying chunk bytes.
// However, if the deletion intervals overlaps with the head chunk, then the head chunk is
// not copied irrespective of copyHeadChunk because it will be re-encoded later anyway.
func (p *populateWithDelGenericSeriesIterator) next(copyHeadChunk bool) bool {
	if p.err != nil || p.i >= len(p.chks)-1 {
		return false
	}

	p.i++
	p.currChkMeta = p.chks[p.i]

	p.bufIter.Intervals = p.bufIter.Intervals[:0]
	for _, interval := range p.intervals {
		if p.currChkMeta.OverlapsClosedInterval(interval.Mint, interval.Maxt) {
			p.bufIter.Intervals = p.bufIter.Intervals.Add(interval)
		}
	}

	hcr, ok := p.chunks.(*headChunkReader)
	if ok && copyHeadChunk && len(p.bufIter.Intervals) == 0 {
		// ChunkWithCopy will copy the head chunk.
		var maxt int64
		p.currChkMeta.Chunk, maxt, p.err = hcr.ChunkWithCopy(p.currChkMeta)
		// For the in-memory head chunk the index reader sets maxt as MaxInt64. We fix it here.
		p.currChkMeta.MaxTime = maxt
	} else {
		p.currChkMeta.Chunk, p.err = p.chunks.Chunk(p.currChkMeta)
	}
	if p.err != nil {
		p.err = errors.Wrapf(p.err, "cannot populate chunk %d from block %s", p.currChkMeta.Ref, p.blockID.String())
		return false
	}

	if len(p.bufIter.Intervals) == 0 {
		// If there is no overlap with deletion intervals, we can take chunk as it is.
		p.currDelIter = nil
		return true
	}

	// We don't want the full chunk, take just a part of it.
	p.bufIter.Iter = p.currChkMeta.Chunk.Iterator(p.bufIter.Iter)
	p.currDelIter = &p.bufIter
	return true
}

func (p *populateWithDelGenericSeriesIterator) Err() error { return p.err }

type blockSeriesEntry struct {
	chunks  ChunkReader
	blockID ulid.ULID
	seriesData
}

func (s *blockSeriesEntry) Iterator(it chunkenc.Iterator) chunkenc.Iterator {
	pi, ok := it.(*populateWithDelSeriesIterator)
	if !ok {
		pi = &populateWithDelSeriesIterator{}
	}
	pi.reset(s.blockID, s.chunks, s.chks, s.intervals)
	return pi
}

type chunkSeriesEntry struct {
	chunks  ChunkReader
	blockID ulid.ULID
	seriesData
}

func (s *chunkSeriesEntry) Iterator(it chunks.Iterator) chunks.Iterator {
	pi, ok := it.(*populateWithDelChunkSeriesIterator)
	if !ok {
		pi = &populateWithDelChunkSeriesIterator{}
	}
	pi.reset(s.blockID, s.chunks, s.chks, s.intervals)
	return pi
}

// populateWithDelSeriesIterator allows to iterate over samples for the single series.
type populateWithDelSeriesIterator struct {
	populateWithDelGenericSeriesIterator

	curr chunkenc.Iterator
}

func (p *populateWithDelSeriesIterator) reset(blockID ulid.ULID, cr ChunkReader, chks []chunks.Meta, intervals tombstones.Intervals) {
	p.populateWithDelGenericSeriesIterator.reset(blockID, cr, chks, intervals)
	p.curr = nil
}

func (p *populateWithDelSeriesIterator) Next() chunkenc.ValueType {
	if p.curr != nil {
		if valueType := p.curr.Next(); valueType != chunkenc.ValNone {
			return valueType
		}
	}

	for p.next(false) {
		if p.currDelIter != nil {
			p.curr = p.currDelIter
		} else {
			p.curr = p.currChkMeta.Chunk.Iterator(p.curr)
		}
		if valueType := p.curr.Next(); valueType != chunkenc.ValNone {
			return valueType
		}
	}
	return chunkenc.ValNone
}

func (p *populateWithDelSeriesIterator) Seek(t int64) chunkenc.ValueType {
	if p.curr != nil {
		if valueType := p.curr.Seek(t); valueType != chunkenc.ValNone {
			return valueType
		}
	}
	for p.Next() != chunkenc.ValNone {
		if valueType := p.curr.Seek(t); valueType != chunkenc.ValNone {
			return valueType
		}
	}
	return chunkenc.ValNone
}

func (p *populateWithDelSeriesIterator) At() (int64, float64) {
	return p.curr.At()
}

func (p *populateWithDelSeriesIterator) AtHistogram() (int64, *histogram.Histogram) {
	return p.curr.AtHistogram()
}

func (p *populateWithDelSeriesIterator) AtFloatHistogram() (int64, *histogram.FloatHistogram) {
	return p.curr.AtFloatHistogram()
}

func (p *populateWithDelSeriesIterator) AtT() int64 {
	return p.curr.AtT()
}

func (p *populateWithDelSeriesIterator) Err() error {
	if err := p.populateWithDelGenericSeriesIterator.Err(); err != nil {
		return err
	}
	if p.curr != nil {
		return p.curr.Err()
	}
	return nil
}

type populateWithDelChunkSeriesIterator struct {
	populateWithDelGenericSeriesIterator

	curr chunks.Meta
}

func (p *populateWithDelChunkSeriesIterator) reset(blockID ulid.ULID, cr ChunkReader, chks []chunks.Meta, intervals tombstones.Intervals) {
	p.populateWithDelGenericSeriesIterator.reset(blockID, cr, chks, intervals)
	p.curr = chunks.Meta{}
}

func (p *populateWithDelChunkSeriesIterator) Next() bool {
	if !p.next(true) {
		return false
	}
	p.curr = p.currChkMeta
	if p.currDelIter == nil {
		return true
	}
	valueType := p.currDelIter.Next()
	if valueType == chunkenc.ValNone {
		if err := p.currDelIter.Err(); err != nil {
			p.err = errors.Wrap(err, "iterate chunk while re-encoding")
		}
		return false
	}

	// Re-encode the chunk if iterator is provider. This means that it has
	// some samples to be deleted or chunk is opened.
	var (
		newChunk chunkenc.Chunk
		app      chunkenc.Appender
		t        int64
		err      error
	)
	switch valueType {
	case chunkenc.ValHistogram:
		newChunk = chunkenc.NewHistogramChunk()
		if app, err = newChunk.Appender(); err != nil {
			break
		}
		if hc, ok := p.currChkMeta.Chunk.(*chunkenc.HistogramChunk); ok {
			newChunk.(*chunkenc.HistogramChunk).SetCounterResetHeader(hc.GetCounterResetHeader())
		}
		var h *histogram.Histogram
		t, h = p.currDelIter.AtHistogram()
		p.curr.MinTime = t

		app.AppendHistogram(t, h)
		for vt := p.currDelIter.Next(); vt != chunkenc.ValNone; vt = p.currDelIter.Next() {
			if vt != chunkenc.ValHistogram {
				err = fmt.Errorf("found value type %v in histogram chunk", vt)
				break
			}
			t, h = p.currDelIter.AtHistogram()

			// Defend against corrupted chunks.
			pI, nI, okToAppend, counterReset := app.(*chunkenc.HistogramAppender).Appendable(h)
			if len(pI)+len(nI) > 0 {
				err = fmt.Errorf(
					"bucket layout has changed unexpectedly: %d positive and %d negative bucket interjections required",
					len(pI), len(nI),
				)
				break
			}
			if counterReset {
				err = errors.New("detected unexpected counter reset in histogram")
				break
			}
			if !okToAppend {
				err = errors.New("unable to append histogram due to unexpected schema change")
				break
			}

			app.AppendHistogram(t, h)
		}
	case chunkenc.ValFloat:
		newChunk = chunkenc.NewXORChunk()
		if app, err = newChunk.Appender(); err != nil {
			break
		}
		var v float64
		t, v = p.currDelIter.At()
		p.curr.MinTime = t
		app.Append(t, v)
		for vt := p.currDelIter.Next(); vt != chunkenc.ValNone; vt = p.currDelIter.Next() {
			if vt != chunkenc.ValFloat {
				err = fmt.Errorf("found value type %v in float chunk", vt)
				break
			}
			t, v = p.currDelIter.At()
			app.Append(t, v)
		}
	case chunkenc.ValFloatHistogram:
		newChunk = chunkenc.NewFloatHistogramChunk()
		if app, err = newChunk.Appender(); err != nil {
			break
		}
		if hc, ok := p.currChkMeta.Chunk.(*chunkenc.FloatHistogramChunk); ok {
			newChunk.(*chunkenc.FloatHistogramChunk).SetCounterResetHeader(hc.GetCounterResetHeader())
		}
		var h *histogram.FloatHistogram
		t, h = p.currDelIter.AtFloatHistogram()
		p.curr.MinTime = t

		app.AppendFloatHistogram(t, h)
		for vt := p.currDelIter.Next(); vt != chunkenc.ValNone; vt = p.currDelIter.Next() {
			if vt != chunkenc.ValFloatHistogram {
				err = fmt.Errorf("found value type %v in histogram chunk", vt)
				break
			}
			t, h = p.currDelIter.AtFloatHistogram()

			// Defend against corrupted chunks.
			pI, nI, okToAppend, counterReset := app.(*chunkenc.FloatHistogramAppender).Appendable(h)
			if len(pI)+len(nI) > 0 {
				err = fmt.Errorf(
					"bucket layout has changed unexpectedly: %d positive and %d negative bucket interjections required",
					len(pI), len(nI),
				)
				break
			}
			if counterReset {
				err = errors.New("detected unexpected counter reset in histogram")
				break
			}
			if !okToAppend {
				err = errors.New("unable to append histogram due to unexpected schema change")
				break
			}

			app.AppendFloatHistogram(t, h)
		}
	default:
		err = fmt.Errorf("populateWithDelChunkSeriesIterator: value type %v unsupported", valueType)
	}

	if err != nil {
		p.err = errors.Wrap(err, "iterate chunk while re-encoding")
		return false
	}
	if err := p.currDelIter.Err(); err != nil {
		p.err = errors.Wrap(err, "iterate chunk while re-encoding")
		return false
	}

	p.curr.Chunk = newChunk
	p.curr.MaxTime = t
	return true
}

func (p *populateWithDelChunkSeriesIterator) At() chunks.Meta { return p.curr }

// blockSeriesSet allows to iterate over sorted, populated series with applied tombstones.
// Series with all deleted chunks are still present as Series with no samples.
// Samples from chunks are also trimmed to requested min and max time.
type blockSeriesSet struct {
	blockBaseSeriesSet
}

func newBlockSeriesSet(i IndexReader, c ChunkReader, t tombstones.Reader, p index.Postings, mint, maxt int64, disableTrimming bool) storage.SeriesSet {
	return &blockSeriesSet{
		blockBaseSeriesSet{
			index:           i,
			chunks:          c,
			tombstones:      t,
			p:               p,
			mint:            mint,
			maxt:            maxt,
			disableTrimming: disableTrimming,
		},
	}
}

func (b *blockSeriesSet) At() storage.Series {
	// At can be looped over before iterating, so save the current values locally.
	return &blockSeriesEntry{
		chunks:     b.chunks,
		blockID:    b.blockID,
		seriesData: b.curr,
	}
}

// blockChunkSeriesSet allows to iterate over sorted, populated series with applied tombstones.
// Series with all deleted chunks are still present as Labelled iterator with no chunks.
// Chunks are also trimmed to requested [min and max] (keeping samples with min and max timestamps).
type blockChunkSeriesSet struct {
	blockBaseSeriesSet
}

func NewBlockChunkSeriesSet(id ulid.ULID, i IndexReader, c ChunkReader, t tombstones.Reader, p index.Postings, mint, maxt int64, disableTrimming bool) storage.ChunkSeriesSet {
	return &blockChunkSeriesSet{
		blockBaseSeriesSet{
			blockID:         id,
			index:           i,
			chunks:          c,
			tombstones:      t,
			p:               p,
			mint:            mint,
			maxt:            maxt,
			disableTrimming: disableTrimming,
		},
	}
}

func (b *blockChunkSeriesSet) At() storage.ChunkSeries {
	// At can be looped over before iterating, so save the current values locally.
	return &chunkSeriesEntry{
		chunks:     b.chunks,
		blockID:    b.blockID,
		seriesData: b.curr,
	}
}

// NewMergedStringIter returns string iterator that allows to merge symbols on demand and stream result.
func NewMergedStringIter(a, b index.StringIter) index.StringIter {
	return &mergedStringIter{a: a, b: b, aok: a.Next(), bok: b.Next()}
}

type mergedStringIter struct {
	a        index.StringIter
	b        index.StringIter
	aok, bok bool
	cur      string
	err      error
}

func (m *mergedStringIter) Next() bool {
	if (!m.aok && !m.bok) || (m.Err() != nil) {
		return false
	}
<<<<<<< HEAD
=======

>>>>>>> 69155c6b
	switch {
	case !m.aok:
		m.cur = m.b.At()
		m.bok = m.b.Next()
		m.err = m.b.Err()
	case !m.bok:
		m.cur = m.a.At()
		m.aok = m.a.Next()
		m.err = m.a.Err()
	case m.b.At() > m.a.At():
		m.cur = m.a.At()
		m.aok = m.a.Next()
		m.err = m.a.Err()
	case m.a.At() > m.b.At():
		m.cur = m.b.At()
		m.bok = m.b.Next()
		m.err = m.b.Err()
	default: // Equal.
		m.cur = m.b.At()
		m.aok = m.a.Next()
		m.err = m.a.Err()
		m.bok = m.b.Next()
		if m.err == nil {
			m.err = m.b.Err()
		}
	}

	return true
}
func (m mergedStringIter) At() string { return m.cur }
func (m mergedStringIter) Err() error {
	return m.err
}

// DeletedIterator wraps chunk Iterator and makes sure any deleted metrics are not returned.
type DeletedIterator struct {
	// Iter is an Iterator to be wrapped.
	Iter chunkenc.Iterator
	// Intervals are the deletion intervals.
	Intervals tombstones.Intervals
}

func (it *DeletedIterator) At() (int64, float64) {
	return it.Iter.At()
}

func (it *DeletedIterator) AtHistogram() (int64, *histogram.Histogram) {
	t, h := it.Iter.AtHistogram()
	return t, h
}

func (it *DeletedIterator) AtFloatHistogram() (int64, *histogram.FloatHistogram) {
	t, h := it.Iter.AtFloatHistogram()
	return t, h
}

func (it *DeletedIterator) AtT() int64 {
	return it.Iter.AtT()
}

func (it *DeletedIterator) Seek(t int64) chunkenc.ValueType {
	if it.Iter.Err() != nil {
		return chunkenc.ValNone
	}
	valueType := it.Iter.Seek(t)
	if valueType == chunkenc.ValNone {
		return chunkenc.ValNone
	}

	// Now double check if the entry falls into a deleted interval.
	ts := it.AtT()
	for _, itv := range it.Intervals {
		if ts < itv.Mint {
			return valueType
		}

		if ts > itv.Maxt {
			it.Intervals = it.Intervals[1:]
			continue
		}

		// We're in the middle of an interval, we can now call Next().
		return it.Next()
	}

	// The timestamp is greater than all the deleted intervals.
	return valueType
}

func (it *DeletedIterator) Next() chunkenc.ValueType {
Outer:
	for valueType := it.Iter.Next(); valueType != chunkenc.ValNone; valueType = it.Iter.Next() {
		ts := it.AtT()
		for _, tr := range it.Intervals {
			if tr.InBounds(ts) {
				continue Outer
			}

			if ts <= tr.Maxt {
				return valueType
			}
			it.Intervals = it.Intervals[1:]
		}
		return valueType
	}
	return chunkenc.ValNone
}

func (it *DeletedIterator) Err() error { return it.Iter.Err() }

type nopChunkReader struct {
	emptyChunk chunkenc.Chunk
}

func newNopChunkReader() ChunkReader {
	return nopChunkReader{
		emptyChunk: chunkenc.NewXORChunk(),
	}
}

func (cr nopChunkReader) Chunk(chunks.Meta) (chunkenc.Chunk, error) {
	return cr.emptyChunk, nil
}

func (cr nopChunkReader) Close() error { return nil }<|MERGE_RESOLUTION|>--- conflicted
+++ resolved
@@ -967,10 +967,6 @@
 	if (!m.aok && !m.bok) || (m.Err() != nil) {
 		return false
 	}
-<<<<<<< HEAD
-=======
-
->>>>>>> 69155c6b
 	switch {
 	case !m.aok:
 		m.cur = m.b.At()
